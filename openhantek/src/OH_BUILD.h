--- conflicted
+++ resolved
@@ -1,6 +1,2 @@
 // Do not edit, will be re-created at each commit!
-<<<<<<< HEAD
-#define OH_BUILD "20200413 build 641"
-=======
-#define OH_BUILD "20200413 build 640"
->>>>>>> 29f38b86
+#define OH_BUILD "20200414 build 642"