--- conflicted
+++ resolved
@@ -1,6 +1,2 @@
 // Do not edit, will be re-created at each commit!
-<<<<<<< HEAD
-#define OH_BUILD "20200420 build 648"
-=======
-#define OH_BUILD "20200420 build 647"
->>>>>>> 6feb874d
+#define OH_BUILD "20200420 build 654"